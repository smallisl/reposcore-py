--- conflicted
+++ resolved
@@ -26,6 +26,7 @@
 안현준 AnhyunJun1741
 
 고우진 lavee1023
+
 김재승 kjason0102
 
 
@@ -34,9 +35,6 @@
 
 
 
-<<<<<<< HEAD
-고우진 lavee1023
-오재원 jaewon786
-=======
 이도빈 eunoa
->>>>>>> 03929353
+
+오재원 jaewon786