김효은 hyn033  
최주혜 weeksun02  
박성우 xhltkwk  
정하영 porvs  
정근 jeonggeun1  
이형주, 20222435 / git ID : Sinhyungju  
서예린 syl0073  
정민성 jung0148  
<<<<<<< HEAD
고승재 KohSeungjae
=======
정수련 jungsuryeon
>>>>>>> d6214f3b
<|MERGE_RESOLUTION|>--- conflicted
+++ resolved
@@ -6,8 +6,5 @@
 이형주, 20222435 / git ID : Sinhyungju  
 서예린 syl0073  
 정민성 jung0148  
-<<<<<<< HEAD
-고승재 KohSeungjae
-=======
 정수련 jungsuryeon
->>>>>>> d6214f3b
+고승재 KohSeungjae