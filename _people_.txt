--- conflicted
+++ resolved
@@ -1,5 +1,2 @@
-<<<<<<< HEAD
 박선주 sun-juu
-=======
-안기영 kyagrd
->>>>>>> bb69800e
+안기영 kyagrd