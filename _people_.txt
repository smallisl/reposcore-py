--- conflicted
+++ resolved
@@ -1,10 +1,7 @@
 main
-<<<<<<< HEAD
 정성원 keveu
-=======
 김고운 godolll
 윤인효 INHYOYOON
->>>>>>> e98d7b2d
 김효은 hyn033  
 최주혜 weeksun02  
 박성우 xhltkwk  
@@ -14,10 +11,6 @@
 서예린 syl0073  
 정민성 jung0148  
 정수련 jungsuryeon
-<<<<<<< HEAD
 고승재 KohSeungjae
-정성원 keveu
-=======
 명현철 MyeongHyeonCheol
->>>>>>> e98d7b2d
 main