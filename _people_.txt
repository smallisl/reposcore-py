<<<<<<< HEAD
안기영 kyagrd
지민우 MING9UCCI
=======

장유리 lxyul
안기영 kyagrd
안기영 kyagrd
장나영, 20242427 / git ID : JangNayoungg
박선주 sun-juu
안기영 kyagrd
안기영 kyagrd
장나영, 20242427 / git ID : JangNayoungg
유현아 yoohyeonahh
이태건 taegeon1ee
>>>>>>> 2c1fb613
<|MERGE_RESOLUTION|>--- conflicted
+++ resolved
@@ -1,10 +1,7 @@
-<<<<<<< HEAD
-안기영 kyagrd
-지민우 MING9UCCI
-=======
 
 장유리 lxyul
 안기영 kyagrd
+지민우 MING9UCCI
 안기영 kyagrd
 장나영, 20242427 / git ID : JangNayoungg
 박선주 sun-juu
@@ -12,5 +9,4 @@
 안기영 kyagrd
 장나영, 20242427 / git ID : JangNayoungg
 유현아 yoohyeonahh
-이태건 taegeon1ee
->>>>>>> 2c1fb613
+이태건 taegeon1ee