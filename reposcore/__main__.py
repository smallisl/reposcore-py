#!/usr/bin/env python3

import argparse
import sys
import os
import requests
from .analyzer import RepoAnalyzer
from typing import Optional, List
from datetime import datetime
import json

def log(message: str):
    now = datetime.now().strftime("[%Y-%m-%d %H:%M:%S]")
    print(f"{now} {message}")

# 깃허브 저장소 기본 URL
GITHUB_BASE_URL = "https://github.com/"

# 친절한 오류 메시지를 출력할 ArgumentParser 클래스
class FriendlyArgumentParser(argparse.ArgumentParser):
    def error(self, message):
        if '--format' in message:
            log(f"❌ 인자 오류: {message}")
            log("사용 가능한 --format 값: table, text, chart, all")
        else:
            super().error(message)
        sys.exit(2)

def validate_repo_format(repo: str) -> bool:
    """저장소 입력이 'owner/repo' 형식인지 검사합니다."""
    parts = repo.split("/")
    return len(parts) == 2 and all(parts)

def check_github_repo_exists(repo: str) -> bool:
    """GitHub에 해당 저장소가 존재하는지 확인합니다."""
    url = f"https://api.github.com/repos/{repo}"
    response = requests.get(url)
    if response.status_code == 403:
        log("⚠️ GitHub API 요청 실패: 403 (비인증 상태로 요청 횟수 초과일 수 있습니다.)")
        log("ℹ️ 해결 방법: --token 옵션으로 GitHub Access Token을 전달해보세요.")
        return False
    return response.status_code == 200

def check_rate_limit(token: Optional[str] = None) -> None:
    """현재 GitHub API 요청 가능 횟수와 전체 한도를 확인합니다."""
    headers = {}
    if token:
        headers["Authorization"] = f"token {token}"
    response = requests.get("https://api.github.com/rate_limit", headers=headers)
    if response.status_code == 200:
        data = response.json()
        core = data.get("resources", {}).get("core", {})
        remaining = core.get("remaining", "N/A")
        limit = core.get("limit", "N/A")
        log(f"GitHub API 요청 가능 횟수: {remaining} / {limit}")
    else:
        log(f"API 요청 제한 정보를 가져오는데 실패했습니다 (status code: {response.status_code}).")

def parse_arguments() -> argparse.Namespace:
    """커맨드라인 인자를 파싱합니다."""
    parser = FriendlyArgumentParser(
        prog="python -m reposcore",
        usage="python -m reposcore [-h] [owner/repo ...] [--output dir_name] [--format {table,text,chart,all}] [--check-limit]",
        description="오픈 소스 수업용 레포지토리의 기여도를 분석하는 CLI 도구",
        add_help=False
    )
    parser.add_argument(
        "-h", "--help",
        action="help",
        help="도움말 표시 후 종료"
    )
    # 저장소 인자를 하나 이상 받도록 nargs="+"로 변경
    parser.add_argument(
        "repository",
        type=str,
        nargs="+",
        metavar="owner/repo",
        help="분석할 GitHub 저장소들 (형식: '소유자/저장소'). 여러 저장소의 경우 공백 혹은 쉼표로 구분하여 입력"
    )
    parser.add_argument(
        "--output",
        type=str,
        default="results",
        metavar="dir_name",
        help="분석 결과를 저장할 출력 디렉토리 (기본값: 'results')"
    )
    parser.add_argument(
        "--format",
        choices=["table", "text", "chart", "all"],
        nargs='+',
        default=["all"],
        metavar="{table,text,chart,all}",
        help = "결과 출력 형식 선택 (복수 선택 가능, 예: --format table chart). 옵션: 'table', 'text', 'chart', 'all'"
    )
    parser.add_argument(
        "--use-cache",
        action="store_true",
        help="participants 데이터를 캐시에서 불러올지 여부 (기본: API를 통해 새로 수집)"
    )
    parser.add_argument(
        "--token",
        type=str,
        help="API 요청 제한 해제를 위한 깃허브 개인 액세스 토큰"
    )
    parser.add_argument(
        "--check-limit",
        action="store_true",
        help="현재 GitHub API 요청 가능 횟수와 전체 한도를 확인합니다."
    )
    return parser.parse_args()

def merge_participants(overall: dict, new_data: dict) -> dict:
    """두 participants 딕셔너리를 병합합니다."""
    for user, activities in new_data.items():
        if user not in overall:
            overall[user] = activities.copy()
        else:
            # 각 항목별로 활동수를 누적합산합니다.
            for key, value in activities.items():
                overall[user][key] = overall[user].get(key, 0) + value
    return overall

def main():
    """메인 실행 함수"""
    args = parse_arguments()
    github_token = args.token

    if not args.token:
        github_token = os.getenv('GITHUB_TOKEN')
    elif args.token == '-':
        github_token = sys.stdin.readline().strip()

    # --check-limit 옵션 처리
    if args.check_limit:
        check_rate_limit(token=github_token)
        sys.exit(0)

<<<<<<< HEAD
    repositories: List[str] = args.repository
    # 쉼표로 여러 저장소가 입력된 경우 분리
    final_repositories = []
    for repo in repositories:
        if "," in repo:
            final_repositories.extend([r.strip() for r in repo.split(",") if r.strip()])
        else:
            final_repositories.append(repo)
    # 중복 제거
    final_repositories = list(dict.fromkeys(final_repositories))

    # 각 저장소 유효성 검사
    for repo in final_repositories:
        if not validate_repo_format(repo):
            log(f"오류: 저장소 '{repo}'는 'owner/repo' 형식으로 입력해야 합니다. 예) 'oss2025hnu/reposcore-py'")
=======
    # --check-limit 옵션이 없으면 repository 인자는 필수임.
    if not args.repository or not validate_repo_format(args.repository):
        log("오류: 저장소는 'owner/repo' 형식으로 입력해야 함. 예) 'oss2025hnu/reposcore-py'")
        sys.exit(1)

    # if not check_github_repo_exists(args.repository):
    #     log(f"입력한 저장소 '{args.repository}'가 깃허브에 존재하지 않을 수 있음.")

    log(f"저장소 분석 시작: {args.repository}")

    analyzer = RepoAnalyzer(args.repository, token=github_token)

    output_dir = args.output
    os.makedirs(output_dir, exist_ok=True)

    
    # 캐시 파일 경로 설정

    cache_path = os.path.join(output_dir, "cache.json")

    if args.use_cache and os.path.exists(cache_path):
        log("✅ 캐시 파일이 존재합니다. 캐시에서 데이터를 불러옵니다.")
        import json
        with open(cache_path, "r", encoding="utf-8") as f:
            analyzer.participants = json.load(f)
    else:
        log("🔄 캐시를 사용하지 않거나 캐시 파일이 없습니다. GitHub API로 데이터를 수집합니다.")
        analyzer.collect_PRs_and_issues()
        if not getattr(analyzer, "_data_collected", True):
            log("❌ GitHub API 요청에 실패했습니다. 결과 파일을 생성하지 않고 종료합니다.")
            log("ℹ️ 인증 없이 실행한 경우 요청 횟수 제한(403)일 수 있습니다. --token 옵션을 사용해보세요.")
>>>>>>> a0d664ed
            sys.exit(1)
        if not check_github_repo_exists(repo):
            log(f"입력한 저장소 '{repo}'가 깃허브에 존재하지 않을 수 있음.")

    log(f"저장소 분석 시작: {', '.join(final_repositories)}")

    overall_participants = {}

    # 각 저장소별로 분석을 수행하고 participants 데이터를 병합합니다.
    for repo in final_repositories:
        log(f"분석 시작: {repo}")
        analyzer = RepoAnalyzer(repo, token=github_token)
        # 저장소별 캐시 파일 생성 (예: cache_oss2025hnu_reposcore-py.json)
        cache_file_name = f"cache_{repo.replace('/', '_')}.json"
        cache_path = os.path.join(args.output, cache_file_name)
        
        if args.use_cache and os.path.exists(cache_path):
            log(f"✅ 캐시 파일({cache_file_name})이 존재합니다. 캐시에서 데이터를 불러옵니다.")
            with open(cache_path, "r", encoding="utf-8") as f:
                analyzer.participants = json.load(f)
        else:
            log(f"🔄 캐시를 사용하지 않거나 캐시 파일({cache_file_name})이 없습니다. GitHub API로 데이터를 수집합니다.")
            analyzer.collect_PRs_and_issues()
            if not getattr(analyzer, "_data_collected", True):
                log("❌ GitHub API 요청에 실패했습니다. 결과 파일을 생성하지 않고 종료합니다.")
                log("ℹ️ 인증 없이 실행한 경우 요청 횟수 제한(403)일 수 있습니다. --token 옵션을 사용해보세요.")
                sys.exit(1)
            with open(cache_path, "w", encoding="utf-8") as f:
                json.dump(analyzer.participants, f, indent=2, ensure_ascii=False)
        overall_participants = merge_participants(overall_participants, analyzer.participants)
        log(f"분석 완료: {repo}")

    # 병합된 데이터를 가지고 통합 분석을 진행합니다.
    aggregator = RepoAnalyzer("multiple_repos", token=github_token)
    aggregator.participants = overall_participants

    try:
<<<<<<< HEAD
        scores = aggregator.calculate_scores()

        os.makedirs(args.output, exist_ok=True)

        if args.format in ["table", "text", "all"]:
            table_path = os.path.join(args.output, "table.csv")
            aggregator.generate_table(scores, save_path=table_path)
            log(f"\nCSV 저장 완료: {table_path}")

        if args.format in ["text", "all"]:
            txt_path = os.path.join(args.output, "table.txt")
            aggregator.generate_text(scores, txt_path)
            log(f"\n텍스트 저장 완료: {txt_path}")

        if args.format in ["chart", "all"]:
            chart_path = os.path.join(args.output, "chart.png")
            aggregator.generate_chart(scores, save_path=chart_path)
            log(f"\n차트 이미지 저장 완료: {chart_path}")
=======
        scores = analyzer.calculate_scores()
        formats = set(args.format)

        # Generate outputs based on format
        if "all" in formats:
            formats =  {"table", "text", "chart"}

        if "table" in formats:
            table_path = os.path.join(output_dir, "table.csv")
            analyzer.generate_table(scores, save_path=table_path)
            log(f"\n csv 저장 완료: {table_path}")

        if "text" in formats:
            txt_path = os.path.join(output_dir, "table.txt")
            analyzer.generate_text(scores,txt_path)
            log(f"\n 텍스트 저장 완료: {txt_path}")
            
        if "chart" in formats:
            chart_path = os.path.join(output_dir, "chart.png")
            analyzer.generate_chart(scores, save_path=chart_path)
            log(f"\n 차트 이미지가 저장되었습니다: {chart_path}")
>>>>>>> a0d664ed

    except Exception as e:
        log(f"Error: {str(e)}", file=sys.stderr)
        sys.exit(1)

if __name__ == "__main__":
    main()<|MERGE_RESOLUTION|>--- conflicted
+++ resolved
@@ -135,7 +135,6 @@
         check_rate_limit(token=github_token)
         sys.exit(0)
 
-<<<<<<< HEAD
     repositories: List[str] = args.repository
     # 쉼표로 여러 저장소가 입력된 경우 분리
     final_repositories = []
@@ -151,39 +150,6 @@
     for repo in final_repositories:
         if not validate_repo_format(repo):
             log(f"오류: 저장소 '{repo}'는 'owner/repo' 형식으로 입력해야 합니다. 예) 'oss2025hnu/reposcore-py'")
-=======
-    # --check-limit 옵션이 없으면 repository 인자는 필수임.
-    if not args.repository or not validate_repo_format(args.repository):
-        log("오류: 저장소는 'owner/repo' 형식으로 입력해야 함. 예) 'oss2025hnu/reposcore-py'")
-        sys.exit(1)
-
-    # if not check_github_repo_exists(args.repository):
-    #     log(f"입력한 저장소 '{args.repository}'가 깃허브에 존재하지 않을 수 있음.")
-
-    log(f"저장소 분석 시작: {args.repository}")
-
-    analyzer = RepoAnalyzer(args.repository, token=github_token)
-
-    output_dir = args.output
-    os.makedirs(output_dir, exist_ok=True)
-
-    
-    # 캐시 파일 경로 설정
-
-    cache_path = os.path.join(output_dir, "cache.json")
-
-    if args.use_cache and os.path.exists(cache_path):
-        log("✅ 캐시 파일이 존재합니다. 캐시에서 데이터를 불러옵니다.")
-        import json
-        with open(cache_path, "r", encoding="utf-8") as f:
-            analyzer.participants = json.load(f)
-    else:
-        log("🔄 캐시를 사용하지 않거나 캐시 파일이 없습니다. GitHub API로 데이터를 수집합니다.")
-        analyzer.collect_PRs_and_issues()
-        if not getattr(analyzer, "_data_collected", True):
-            log("❌ GitHub API 요청에 실패했습니다. 결과 파일을 생성하지 않고 종료합니다.")
-            log("ℹ️ 인증 없이 실행한 경우 요청 횟수 제한(403)일 수 있습니다. --token 옵션을 사용해보세요.")
->>>>>>> a0d664ed
             sys.exit(1)
         if not check_github_repo_exists(repo):
             log(f"입력한 저장소 '{repo}'가 깃허브에 존재하지 않을 수 있음.")
@@ -221,48 +187,27 @@
     aggregator.participants = overall_participants
 
     try:
-<<<<<<< HEAD
         scores = aggregator.calculate_scores()
+        formats = set(args.format)
 
         os.makedirs(args.output, exist_ok=True)
-
-        if args.format in ["table", "text", "all"]:
+        if "all" in formats:
+            formats =  {"table", "text", "chart"}
+
+        if "table" in formats:
             table_path = os.path.join(args.output, "table.csv")
             aggregator.generate_table(scores, save_path=table_path)
             log(f"\nCSV 저장 완료: {table_path}")
 
-        if args.format in ["text", "all"]:
+        if "text" in formats:
             txt_path = os.path.join(args.output, "table.txt")
             aggregator.generate_text(scores, txt_path)
             log(f"\n텍스트 저장 완료: {txt_path}")
 
-        if args.format in ["chart", "all"]:
+        if "chart" in formats:
             chart_path = os.path.join(args.output, "chart.png")
             aggregator.generate_chart(scores, save_path=chart_path)
             log(f"\n차트 이미지 저장 완료: {chart_path}")
-=======
-        scores = analyzer.calculate_scores()
-        formats = set(args.format)
-
-        # Generate outputs based on format
-        if "all" in formats:
-            formats =  {"table", "text", "chart"}
-
-        if "table" in formats:
-            table_path = os.path.join(output_dir, "table.csv")
-            analyzer.generate_table(scores, save_path=table_path)
-            log(f"\n csv 저장 완료: {table_path}")
-
-        if "text" in formats:
-            txt_path = os.path.join(output_dir, "table.txt")
-            analyzer.generate_text(scores,txt_path)
-            log(f"\n 텍스트 저장 완료: {txt_path}")
-            
-        if "chart" in formats:
-            chart_path = os.path.join(output_dir, "chart.png")
-            analyzer.generate_chart(scores, save_path=chart_path)
-            log(f"\n 차트 이미지가 저장되었습니다: {chart_path}")
->>>>>>> a0d664ed
 
     except Exception as e:
         log(f"Error: {str(e)}", file=sys.stderr)
