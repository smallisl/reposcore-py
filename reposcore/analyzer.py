--- conflicted
+++ resolved
@@ -108,8 +108,4 @@
         plt.ylabel('Participation Score')
         plt.title('Repository Participation Scores')
         plt.tight_layout()
-<<<<<<< HEAD
-        plt.savefig('participation_chart.png')
-=======
         plt.savefig(save_path)
->>>>>>> 2d9be4c6
